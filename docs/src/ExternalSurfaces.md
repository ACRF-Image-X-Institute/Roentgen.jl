--- conflicted
+++ resolved
@@ -15,22 +15,11 @@
 The position `s` is the position of the radiation source.
 Both positions are in the IEC Fixed coordinate system.
 
-<<<<<<< HEAD
-## Types of External Surface
-
-### Plane Surface
-
-A simple plane surface, positioned at a constant source-surface distance along the central beam axis with normal pointed towards the source. It accounts the fact that SSD increases with off-axis position.
-
-```@repl
-using Roentgen
-=======
 For example:
 ```@setup extsurf
-using DoseCalculations
+using Roentgen
 ```
 ```@repl extsurf
->>>>>>> 75365bf7
 surf = PlaneSurface(800.)
 s = [0., 0., 1000.]
 p = [10., 20., 0.]
@@ -57,11 +46,7 @@
 surf = PlaneSurface(800.)
 ```
 
-<<<<<<< HEAD
-This is considered a slow method: for each position in the dose volume, it iterates through every face in the mesh (see [`Roentgen.intersect_mesh`](@ref)). A better alternative would be to create an [Isoplane Surface](@ref).
-=======
 This surface is best used in two scenarios:
->>>>>>> 75365bf7
 
 1. The external surface is a box and the source does not rotate.
 This setup is common in beam commissioning, where dose in computed in a water tank.
@@ -93,11 +78,6 @@
 mesh = load_structure_from_ply("path/to/stl-or-ply")
 surf = CylindricalSurface(mesh; Δϕ°=2., Δy=2.)
 ```
-<<<<<<< HEAD
-In this case, the extent of the grid is computed from dose volume positions.
-
-The SSD values on the plane are computed from a `mesh_surf::Roentgen.MeshSurface`,
-=======
 It will automatically select the bounds in the `y` direction in order to encompass the whole mesh.
 Resolutions of the `ϕ` and `y` axes are specified by specifying `Δϕ°` and `Δy`.
 !!! note
@@ -106,7 +86,6 @@
     See [Coordinate Transformations](@ref) for more information on rotating meshes.
 
 `CylindricalSurface` can be written to the VTK file format for visualisation:
->>>>>>> 75365bf7
 ```julia
 write_vtk("surface", surf)
 ```
@@ -115,22 +94,14 @@
 
 The [`MeshSurface`](@ref) is defined by a 3D mesh provided by the user.
 
-<<<<<<< HEAD
-```@repl
-using Roentgen
-surf = ConstantSurface(800.)
-getSSD(surf, [0., 0., 810.])
-getSSD(surf, [10., 20., 810.])
-=======
 This surface can be constructed by supplying a mesh:
 ```julia
 mesh = load_structure_from_ply("path/to/stl-or-ply")
 surf = MeshSurface(mesh)
->>>>>>> 75365bf7
 ```
 
 !!! warning
-    This is considered a slow method - the ray-tracing method is inefficient as it iterates through every face in the mesh (see [`DoseCalculations.intersect_mesh`](@ref)) - and should only be used if the mesh is small, computation time is not important, or a better surface is not available.
+    This is considered a slow method - the ray-tracing method is inefficient as it iterates through every face in the mesh (see [`Roentgen.intersect_mesh`](@ref)) - and should only be used if the mesh is small, computation time is not important, or a better surface is not available.
     A better alternative would be to create an [Cylindrical Surface](@ref).
 
 `MeshSurface` can be written to the VTK file format for visualisation:
